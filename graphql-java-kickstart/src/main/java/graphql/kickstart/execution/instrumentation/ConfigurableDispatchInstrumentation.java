--- conflicted
+++ resolved
@@ -132,33 +132,6 @@
   }
 
   @Override
-<<<<<<< HEAD
-=======
-  public DeferredFieldInstrumentationContext beginDeferredField(
-      InstrumentationDeferredFieldParameters parameters) {
-    DataLoaderDispatcherInstrumentationState state = parameters.getInstrumentationState();
-    //
-    // if there are no data loaders, there is nothing to do
-    //
-    if (state.hasNoDataLoaders()) {
-      return new DeferredFieldInstrumentationContext() {
-        @Override
-        public void onDispatched(CompletableFuture<ExecutionResult> result) {
-          // default empty implementation
-        }
-
-        @Override
-        public void onCompleted(ExecutionResult result, Throwable t) {
-          // default empty implementation
-        }
-      };
-
-    }
-    return state.getApproach().beginDeferredField(parameters);
-  }
-
-  @Override
->>>>>>> ce74b774
   public InstrumentationContext<Object> beginFieldFetch(
       InstrumentationFieldFetchParameters parameters) {
     DataLoaderDispatcherInstrumentationState state = parameters.getInstrumentationState();
