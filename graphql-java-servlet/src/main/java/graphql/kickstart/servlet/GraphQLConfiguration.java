package graphql.kickstart.servlet;

import graphql.kickstart.execution.GraphQLInvoker;
import graphql.kickstart.execution.GraphQLObjectMapper;
import graphql.kickstart.execution.GraphQLQueryInvoker;
import graphql.kickstart.execution.context.ContextSetting;
import graphql.kickstart.servlet.cache.GraphQLResponseCache;
import graphql.kickstart.servlet.config.DefaultGraphQLSchemaServletProvider;
import graphql.kickstart.servlet.config.GraphQLSchemaServletProvider;
import graphql.kickstart.servlet.context.GraphQLServletContextBuilder;
import graphql.kickstart.servlet.input.BatchInputPreProcessor;
import graphql.kickstart.servlet.input.NoOpBatchInputPreProcessor;
import graphql.schema.GraphQLSchema;
import graphql.kickstart.servlet.core.GraphQLServletListener;
import graphql.kickstart.servlet.core.GraphQLServletRootObjectBuilder;
import graphql.kickstart.servlet.core.internal.GraphQLThreadFactory;
import graphql.kickstart.servlet.input.GraphQLInvocationInputFactory;

import java.util.ArrayList;
import java.util.List;
import java.util.concurrent.Executor;
import java.util.concurrent.Executors;
import java.util.function.Supplier;
import lombok.Getter;

public class GraphQLConfiguration {

  private final GraphQLInvocationInputFactory invocationInputFactory;
  private final Supplier<BatchInputPreProcessor> batchInputPreProcessor;
  private final GraphQLQueryInvoker queryInvoker;
  private final GraphQLInvoker graphQLInvoker;
  private final GraphQLObjectMapper objectMapper;
  private final List<GraphQLServletListener> listeners;
  private final boolean asyncServletModeEnabled;
  private final Executor asyncExecutor;
  private final long subscriptionTimeout;
  @Getter
  private final long asyncTimeout;
  private final ContextSetting contextSetting;
  private final GraphQLResponseCache responseCache;

  private GraphQLConfiguration(GraphQLInvocationInputFactory invocationInputFactory,
      GraphQLQueryInvoker queryInvoker,
      GraphQLObjectMapper objectMapper, List<GraphQLServletListener> listeners, boolean asyncServletModeEnabled,
<<<<<<< HEAD
      Executor asyncExecutor, long subscriptionTimeout, ContextSetting contextSetting,
      Supplier<BatchInputPreProcessor> batchInputPreProcessor, GraphQLResponseCache responseCache) {
=======
      Executor asyncExecutor, long subscriptionTimeout, long asyncTimeout, ContextSetting contextSetting,
      Supplier<BatchInputPreProcessor> batchInputPreProcessor) {
>>>>>>> c86bef7a
    this.invocationInputFactory = invocationInputFactory;
    this.queryInvoker = queryInvoker;
    this.graphQLInvoker = queryInvoker.toGraphQLInvoker();
    this.objectMapper = objectMapper;
    this.listeners = listeners;
    this.asyncServletModeEnabled = asyncServletModeEnabled;
    this.asyncExecutor = asyncExecutor;
    this.subscriptionTimeout = subscriptionTimeout;
    this.asyncTimeout = asyncTimeout;
    this.contextSetting = contextSetting;
    this.batchInputPreProcessor = batchInputPreProcessor;
    this.responseCache = responseCache;
  }

  public static GraphQLConfiguration.Builder with(GraphQLSchema schema) {
    return with(new DefaultGraphQLSchemaServletProvider(schema));
  }

  public static GraphQLConfiguration.Builder with(GraphQLSchemaServletProvider schemaProvider) {
    return new Builder(GraphQLInvocationInputFactory.newBuilder(schemaProvider));
  }

  public static GraphQLConfiguration.Builder with(GraphQLInvocationInputFactory invocationInputFactory) {
    return new Builder(invocationInputFactory);
  }

  public GraphQLInvocationInputFactory getInvocationInputFactory() {
    return invocationInputFactory;
  }

  public GraphQLQueryInvoker getQueryInvoker() { return queryInvoker; }

  public GraphQLInvoker getGraphQLInvoker() {
    return graphQLInvoker;
  }

  public GraphQLObjectMapper getObjectMapper() {
    return objectMapper;
  }

  public List<GraphQLServletListener> getListeners() {
    return new ArrayList<>(listeners);
  }

  public boolean isAsyncServletModeEnabled() {
    return asyncServletModeEnabled;
  }

  public Executor getAsyncExecutor() {
    return asyncExecutor;
  }

  public void add(GraphQLServletListener listener) {
    listeners.add(listener);
  }

  public boolean remove(GraphQLServletListener listener) {
    return listeners.remove(listener);
  }

  public long getSubscriptionTimeout() {
    return subscriptionTimeout;
  }

  public ContextSetting getContextSetting() {
    return contextSetting;
  }

  public BatchInputPreProcessor getBatchInputPreProcessor() {
    return batchInputPreProcessor.get();
  }

  public GraphQLResponseCache getResponseCache() {
    return responseCache;
  }

  public static class Builder {

    private GraphQLInvocationInputFactory.Builder invocationInputFactoryBuilder;
    private GraphQLInvocationInputFactory invocationInputFactory;
    private GraphQLQueryInvoker queryInvoker = GraphQLQueryInvoker.newBuilder().build();
    private GraphQLObjectMapper objectMapper = GraphQLObjectMapper.newBuilder().build();
    private List<GraphQLServletListener> listeners = new ArrayList<>();
    private boolean asyncServletModeEnabled = false;
    private Executor asyncExecutor = Executors.newCachedThreadPool(new GraphQLThreadFactory());
    private long subscriptionTimeout = 0;
    private long asyncTimeout = 30;
    private ContextSetting contextSetting = ContextSetting.PER_QUERY_WITH_INSTRUMENTATION;
<<<<<<< HEAD
    private Supplier<BatchInputPreProcessor> batchInputPreProcessorSupplier = () -> new NoOpBatchInputPreProcessor();
    private GraphQLResponseCache responseCache;
=======
    private Supplier<BatchInputPreProcessor> batchInputPreProcessorSupplier = NoOpBatchInputPreProcessor::new;
>>>>>>> c86bef7a

    private Builder(GraphQLInvocationInputFactory.Builder invocationInputFactoryBuilder) {
      this.invocationInputFactoryBuilder = invocationInputFactoryBuilder;
    }

    private Builder(GraphQLInvocationInputFactory invocationInputFactory) {
      this.invocationInputFactory = invocationInputFactory;
    }

    public Builder with(GraphQLQueryInvoker queryInvoker) {
      if (queryInvoker != null) {
        this.queryInvoker = queryInvoker;
      }
      return this;
    }

    public Builder with(GraphQLObjectMapper objectMapper) {
      if (objectMapper != null) {
        this.objectMapper = objectMapper;
      }
      return this;
    }

    public Builder with(List<GraphQLServletListener> listeners) {
      if (listeners != null) {
        this.listeners = listeners;
      }
      return this;
    }

    public Builder with(boolean asyncServletModeEnabled) {
      this.asyncServletModeEnabled = asyncServletModeEnabled;
      return this;
    }

    public Builder with(Executor asyncExecutor) {
      if (asyncExecutor != null) {
        this.asyncExecutor = asyncExecutor;
      }
      return this;
    }

    public Builder with(GraphQLServletContextBuilder contextBuilder) {
      this.invocationInputFactoryBuilder.withGraphQLContextBuilder(contextBuilder);
      return this;
    }

    public Builder with(GraphQLServletRootObjectBuilder rootObjectBuilder) {
      this.invocationInputFactoryBuilder.withGraphQLRootObjectBuilder(rootObjectBuilder);
      return this;
    }

    public Builder with(long subscriptionTimeout) {
      this.subscriptionTimeout = subscriptionTimeout;
      return this;
    }

    public Builder asyncTimeout(long asyncTimeout) {
      this.asyncTimeout = asyncTimeout;
      return this;
    }

    public Builder with(ContextSetting contextSetting) {
      if (contextSetting != null) {
        this.contextSetting = contextSetting;
      }
      return this;
    }

    public Builder with(BatchInputPreProcessor batchInputPreProcessor) {
      if (batchInputPreProcessor != null) {
        this.batchInputPreProcessorSupplier = () -> batchInputPreProcessor;
      }
      return this;
    }

    public Builder with(Supplier<BatchInputPreProcessor> batchInputPreProcessor) {
      if (batchInputPreProcessor != null) {
        this.batchInputPreProcessorSupplier = batchInputPreProcessor;
      }
      return this;
    }

    public Builder with(GraphQLResponseCache responseCache) {
      this.responseCache = responseCache;
      return this;
    }

    public GraphQLConfiguration build() {
      return new GraphQLConfiguration(
          this.invocationInputFactory != null ? this.invocationInputFactory : invocationInputFactoryBuilder.build(),
          queryInvoker,
          objectMapper,
          listeners,
          asyncServletModeEnabled,
          asyncExecutor,
          subscriptionTimeout,
          asyncTimeout,
          contextSetting,
          batchInputPreProcessorSupplier,
          responseCache
      );
    }

  }

}<|MERGE_RESOLUTION|>--- conflicted
+++ resolved
@@ -42,13 +42,8 @@
   private GraphQLConfiguration(GraphQLInvocationInputFactory invocationInputFactory,
       GraphQLQueryInvoker queryInvoker,
       GraphQLObjectMapper objectMapper, List<GraphQLServletListener> listeners, boolean asyncServletModeEnabled,
-<<<<<<< HEAD
-      Executor asyncExecutor, long subscriptionTimeout, ContextSetting contextSetting,
+      Executor asyncExecutor, long subscriptionTimeout, long asyncTimeout, ContextSetting contextSetting,
       Supplier<BatchInputPreProcessor> batchInputPreProcessor, GraphQLResponseCache responseCache) {
-=======
-      Executor asyncExecutor, long subscriptionTimeout, long asyncTimeout, ContextSetting contextSetting,
-      Supplier<BatchInputPreProcessor> batchInputPreProcessor) {
->>>>>>> c86bef7a
     this.invocationInputFactory = invocationInputFactory;
     this.queryInvoker = queryInvoker;
     this.graphQLInvoker = queryInvoker.toGraphQLInvoker();
@@ -137,12 +132,8 @@
     private long subscriptionTimeout = 0;
     private long asyncTimeout = 30;
     private ContextSetting contextSetting = ContextSetting.PER_QUERY_WITH_INSTRUMENTATION;
-<<<<<<< HEAD
-    private Supplier<BatchInputPreProcessor> batchInputPreProcessorSupplier = () -> new NoOpBatchInputPreProcessor();
+    private Supplier<BatchInputPreProcessor> batchInputPreProcessorSupplier = NoOpBatchInputPreProcessor::new;
     private GraphQLResponseCache responseCache;
-=======
-    private Supplier<BatchInputPreProcessor> batchInputPreProcessorSupplier = NoOpBatchInputPreProcessor::new;
->>>>>>> c86bef7a
 
     private Builder(GraphQLInvocationInputFactory.Builder invocationInputFactoryBuilder) {
       this.invocationInputFactoryBuilder = invocationInputFactoryBuilder;
