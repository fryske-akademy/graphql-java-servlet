package graphql.kickstart.servlet;

import graphql.GraphQLException;
import graphql.kickstart.execution.GraphQLInvoker;
import graphql.kickstart.execution.GraphQLQueryResult;
import graphql.kickstart.servlet.input.BatchInputPreProcessResult;
import graphql.kickstart.servlet.input.BatchInputPreProcessor;
import graphql.kickstart.execution.input.GraphQLBatchedInvocationInput;
import graphql.kickstart.execution.input.GraphQLInvocationInput;
import graphql.kickstart.execution.input.GraphQLSingleInvocationInput;
import java.io.IOException;
import javax.servlet.http.HttpServletRequest;
import javax.servlet.http.HttpServletResponse;
import lombok.extern.slf4j.Slf4j;

@Slf4j
public class HttpRequestHandlerImpl implements HttpRequestHandler {

  private final GraphQLConfiguration configuration;
  private final GraphQLInvoker graphQLInvoker;

  public HttpRequestHandlerImpl(GraphQLConfiguration configuration) {
    this.configuration = configuration;
    graphQLInvoker = configuration.getGraphQLInvoker();
  }

  @Override
  public void handle(HttpServletRequest request, HttpServletResponse response) throws IOException {
    try {
      GraphQLInvocationInputParser invocationInputParser = GraphQLInvocationInputParser.create(
          request,
          configuration.getInvocationInputFactory(),
          configuration.getObjectMapper(),
          configuration.getContextSetting()
      );
      GraphQLInvocationInput invocationInput = invocationInputParser.getGraphQLInvocationInput(request, response);
      execute(invocationInput, request, response);
    } catch (GraphQLException e) {
      response.setStatus(STATUS_BAD_REQUEST);
      log.info("Bad request: cannot handle http request", e);
      throw e;
    } catch (Throwable t) {
      response.setStatus(500);
      log.error("Cannot handle http request", t);
      throw t;
    }
  }

<<<<<<< HEAD
  protected void execute(GraphQLInvocationInput invocationInput, HttpServletRequest request,
      HttpServletResponse response) {
    try {
=======
  private void execute(GraphQLInvocationInput invocationInput, HttpServletRequest request,
      HttpServletResponse response) throws IOException {
>>>>>>> 88a76140
      GraphQLQueryResult queryResult = invoke(invocationInput, request, response);

      QueryResponseWriter queryResponseWriter = createWriter(invocationInput, queryResult);
      queryResponseWriter.write(request, response);
  }

  protected QueryResponseWriter createWriter(GraphQLInvocationInput invocationInput, GraphQLQueryResult queryResult) {
    return QueryResponseWriter.createWriter(queryResult, configuration.getObjectMapper(),
            configuration.getSubscriptionTimeout());
  }

  private GraphQLQueryResult invoke(GraphQLInvocationInput invocationInput, HttpServletRequest request,
      HttpServletResponse response) {
    if (invocationInput instanceof GraphQLSingleInvocationInput) {
      return graphQLInvoker.query(invocationInput);
    }
    return invokeBatched((GraphQLBatchedInvocationInput) invocationInput, request, response);
  }

  private GraphQLQueryResult invokeBatched(GraphQLBatchedInvocationInput batchedInvocationInput,
      HttpServletRequest request,
      HttpServletResponse response) {
    BatchInputPreProcessor preprocessor = configuration.getBatchInputPreProcessor();
    BatchInputPreProcessResult result = preprocessor.preProcessBatch(batchedInvocationInput, request, response);
    if (result.isExecutable()) {
      return graphQLInvoker.query(result.getBatchedInvocationInput());
    }

    return GraphQLQueryResult.createError(result.getStatusCode(), result.getStatusMessage());
  }

}<|MERGE_RESOLUTION|>--- conflicted
+++ resolved
@@ -46,14 +46,8 @@
     }
   }
 
-<<<<<<< HEAD
   protected void execute(GraphQLInvocationInput invocationInput, HttpServletRequest request,
-      HttpServletResponse response) {
-    try {
-=======
-  private void execute(GraphQLInvocationInput invocationInput, HttpServletRequest request,
       HttpServletResponse response) throws IOException {
->>>>>>> 88a76140
       GraphQLQueryResult queryResult = invoke(invocationInput, request, response);
 
       QueryResponseWriter queryResponseWriter = createWriter(invocationInput, queryResult);
