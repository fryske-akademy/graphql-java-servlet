--- conflicted
+++ resolved
@@ -195,12 +195,7 @@
                 .query(query)
                 .mutation(mutation)
                 .subscription(subscription)
-<<<<<<< HEAD
-                .additionalType(graphql.kickstart.servlet.apollo.ApolloScalars.Upload)
-=======
                 .additionalType(ApolloScalars.Upload)
-                .additionalDirective(Directives.DeferDirective)
->>>>>>> ce74b774
                 .build()
     }
 
