package graphql.servlet;

import javax.security.auth.Subject;
import javax.servlet.http.HttpServletRequest;
import javax.servlet.http.HttpServletResponse;
<<<<<<< HEAD
import javax.websocket.server.HandshakeRequest;
=======
import javax.servlet.http.Part;
>>>>>>> f8b68e06
import java.util.List;
import java.util.Map;
import java.util.Optional;

public class GraphQLContext {
    private final HttpServletRequest httpServletRequest;
    private final HandshakeRequest handshakeRequest;
    private final Subject subject;

<<<<<<< HEAD
    private Map<String, List<FileItem>> files = null;
=======
    private Optional<Subject> subject = Optional.empty();
    private Optional<Map<String, List<Part>>> files = Optional.empty();
>>>>>>> f8b68e06

    public GraphQLContext(HttpServletRequest httpServletRequest, HandshakeRequest handshakeRequest, Subject subject) {
        this.httpServletRequest = httpServletRequest;
        this.handshakeRequest = handshakeRequest;
        this.subject = subject;
    }

    public GraphQLContext(HttpServletRequest httpServletRequest) {
        this(httpServletRequest, null, null);
    }

    public GraphQLContext(HandshakeRequest handshakeRequest) {
        this(null, handshakeRequest, null);
    }

    public GraphQLContext() {
        this(null, null, null);
    }

    public Optional<HttpServletRequest> getHttpServletRequest() {
        return Optional.ofNullable(httpServletRequest);
    }

    public Optional<HandshakeRequest> getHandshakeRequest() {
        return Optional.ofNullable(handshakeRequest);
    }

    public Optional<Subject> getSubject() {
        return Optional.ofNullable(subject);
    }

<<<<<<< HEAD
    public Optional<Map<String, List<FileItem>>> getFiles() {
        return Optional.ofNullable(files);
    }

    public void setFiles(Map<String, List<FileItem>> files) {
=======
    public Optional<Map<String, List<Part>>> getFiles() {
        return files;
    }

    public void setFiles(Optional<Map<String, List<Part>>> files) {
>>>>>>> f8b68e06
        this.files = files;
    }
}<|MERGE_RESOLUTION|>--- conflicted
+++ resolved
@@ -3,70 +3,59 @@
 import javax.security.auth.Subject;
 import javax.servlet.http.HttpServletRequest;
 import javax.servlet.http.HttpServletResponse;
-<<<<<<< HEAD
+import javax.servlet.http.Part;
 import javax.websocket.server.HandshakeRequest;
-=======
-import javax.servlet.http.Part;
->>>>>>> f8b68e06
 import java.util.List;
 import java.util.Map;
 import java.util.Optional;
 
 public class GraphQLContext {
-    private final HttpServletRequest httpServletRequest;
-    private final HandshakeRequest handshakeRequest;
-    private final Subject subject;
+    private Optional<HttpServletRequest> request;
+    private Optional<HttpServletResponse> response;
+    private HandshakeRequest handshakeRequest;
 
-<<<<<<< HEAD
-    private Map<String, List<FileItem>> files = null;
-=======
     private Optional<Subject> subject = Optional.empty();
     private Optional<Map<String, List<Part>>> files = Optional.empty();
->>>>>>> f8b68e06
 
-    public GraphQLContext(HttpServletRequest httpServletRequest, HandshakeRequest handshakeRequest, Subject subject) {
-        this.httpServletRequest = httpServletRequest;
+    public GraphQLContext(Optional<HttpServletRequest> request, Optional<HttpServletResponse> response, HandshakeRequest handshakeRequest) {
+        this.request = request;
+        this.response = response;
         this.handshakeRequest = handshakeRequest;
-        this.subject = subject;
     }
 
-    public GraphQLContext(HttpServletRequest httpServletRequest) {
-        this(httpServletRequest, null, null);
+    public Optional<HttpServletRequest> getRequest() {
+        return request;
     }
 
-    public GraphQLContext(HandshakeRequest handshakeRequest) {
-        this(null, handshakeRequest, null);
+    public void setRequest(Optional<HttpServletRequest> request) {
+        this.request = request;
     }
 
-    public GraphQLContext() {
-        this(null, null, null);
+    public Optional<HttpServletResponse> getResponse() {
+        return response;
     }
 
-    public Optional<HttpServletRequest> getHttpServletRequest() {
-        return Optional.ofNullable(httpServletRequest);
+    public void setResponse(Optional<HttpServletResponse> response) {
+        this.response = response;
+    }
+
+    public Optional<Subject> getSubject() {
+        return subject;
+    }
+
+    public void setSubject(Optional<Subject> subject) {
+        this.subject = subject;
     }
 
     public Optional<HandshakeRequest> getHandshakeRequest() {
         return Optional.ofNullable(handshakeRequest);
     }
 
-    public Optional<Subject> getSubject() {
-        return Optional.ofNullable(subject);
-    }
-
-<<<<<<< HEAD
-    public Optional<Map<String, List<FileItem>>> getFiles() {
-        return Optional.ofNullable(files);
-    }
-
-    public void setFiles(Map<String, List<FileItem>> files) {
-=======
     public Optional<Map<String, List<Part>>> getFiles() {
         return files;
     }
 
     public void setFiles(Optional<Map<String, List<Part>>> files) {
->>>>>>> f8b68e06
         this.files = files;
     }
 }