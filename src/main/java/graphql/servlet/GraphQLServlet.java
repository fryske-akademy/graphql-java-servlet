package graphql.servlet;

import com.fasterxml.jackson.annotation.JsonIgnoreProperties;
import com.fasterxml.jackson.core.JsonParser;
import com.fasterxml.jackson.core.type.TypeReference;
import com.fasterxml.jackson.databind.*;
import com.fasterxml.jackson.databind.annotation.JsonDeserialize;
import com.google.common.io.ByteStreams;
import com.google.common.io.CharStreams;
import graphql.ExecutionInput;
import graphql.ExecutionResult;
import graphql.GraphQL;
import graphql.GraphQLError;
import graphql.execution.instrumentation.Instrumentation;
import graphql.execution.preparsed.PreparsedDocumentProvider;
import graphql.introspection.IntrospectionQuery;
import graphql.schema.GraphQLFieldDefinition;
import graphql.schema.GraphQLSchema;
import org.slf4j.Logger;
import org.slf4j.LoggerFactory;

import javax.security.auth.Subject;
import javax.servlet.AsyncContext;
import javax.servlet.Servlet;
import javax.servlet.ServletException;
import javax.servlet.http.HttpServlet;
import javax.servlet.http.HttpServletRequest;
import javax.servlet.http.HttpServletResponse;
import javax.servlet.http.Part;
import java.io.*;
import java.security.AccessController;
import java.security.PrivilegedAction;
import java.util.*;
import java.util.function.BiConsumer;
import java.util.function.Consumer;
import java.util.function.Function;
import java.util.stream.Collectors;
import java.util.stream.Stream;

/**
 * @author Andrew Potter
 */
public abstract class GraphQLServlet extends HttpServlet implements Servlet, GraphQLMBean {

    public static final Logger log = LoggerFactory.getLogger(GraphQLServlet.class);

    public static final String APPLICATION_JSON_UTF8 = "application/json;charset=UTF-8";
    public static final String APPLICATION_GRAPHQL = "application/graphql";
    public static final int STATUS_OK = 200;
    public static final int STATUS_BAD_REQUEST = 400;

    protected abstract GraphQLSchemaProvider getSchemaProvider();

    protected abstract GraphQLContext createContext(Optional<HttpServletRequest> request, Optional<HttpServletResponse> response);

    protected abstract Object createRootObject(Optional<HttpServletRequest> request, Optional<HttpServletResponse> response);

    protected abstract ExecutionStrategyProvider getExecutionStrategyProvider();

    protected abstract Instrumentation getInstrumentation();

    protected abstract GraphQLErrorHandler getGraphQLErrorHandler();

    protected abstract PreparsedDocumentProvider getPreparsedDocumentProvider();

    private final LazyObjectMapperBuilder lazyObjectMapperBuilder;
    private final List<GraphQLServletListener> listeners;

    private final HttpRequestHandler getHandler;
    private final HttpRequestHandler postHandler;
    
    private final boolean asyncServletMode;

    public GraphQLServlet() {
<<<<<<< HEAD
        this(null, null, null,false);
    }

    public GraphQLServlet(ObjectMapperConfigurer objectMapperConfigurer, List<GraphQLServletListener> listeners, FileItemFactory fileItemFactory, boolean asyncServletMode) {
        this.lazyObjectMapperBuilder = new LazyObjectMapperBuilder(objectMapperConfigurer != null ? objectMapperConfigurer : new DefaultObjectMapperConfigurer());
        this.listeners = listeners != null ? new ArrayList<>(listeners) : new ArrayList<>();
        this.fileUpload = new ServletFileUpload(fileItemFactory != null ? fileItemFactory : new DiskFileItemFactory());
        this.asyncServletMode=asyncServletMode;
=======
        this(null, null);
    }

    public GraphQLServlet(ObjectMapperConfigurer objectMapperConfigurer, List<GraphQLServletListener> listeners) {
        this.lazyObjectMapperBuilder = new LazyObjectMapperBuilder(objectMapperConfigurer != null ? objectMapperConfigurer : new DefaultObjectMapperConfigurer());
        this.listeners = listeners != null ? new ArrayList<>(listeners) : new ArrayList<>();

>>>>>>> 838c6b4e
        this.getHandler = (request, response) -> {
            final GraphQLContext context = createContext(Optional.of(request), Optional.of(response));
            final Object rootObject = createRootObject(Optional.of(request), Optional.of(response));

            String path = request.getPathInfo();
            if (path == null) {
                path = request.getServletPath();
            }
            if (path.contentEquals("/schema.json")) {
                doQuery(IntrospectionQuery.INTROSPECTION_QUERY, null, new HashMap<>(), getSchemaProvider().getSchema(request), context, rootObject, request, response);
            } else {
                String query = request.getParameter("query");
                if (query != null) {
                    if (isBatchedQuery(query)) {
                        doBatchedQuery(getGraphQLRequestMapper().readValues(query), getSchemaProvider().getReadOnlySchema(request), context, rootObject, request, response);
                    } else {
                        final Map<String, Object> variables = new HashMap<>();
                        if (request.getParameter("variables") != null) {
                            variables.putAll(deserializeVariables(request.getParameter("variables")));
                        }

                        String operationName = null;
                        if (request.getParameter("operationName") != null) {
                            operationName = request.getParameter("operationName");
                        }

                        doQuery(query, operationName, variables, getSchemaProvider().getReadOnlySchema(request), context, rootObject, request, response);
                    }
                } else {
                    response.setStatus(STATUS_BAD_REQUEST);
                    log.info("Bad GET request: path was not \"/schema.json\" or no query variable named \"query\" given");
                }
            }
        };

        this.postHandler = (request, response) -> {
            final GraphQLContext context = createContext(Optional.of(request), Optional.of(response));
            final Object rootObject = createRootObject(Optional.of(request), Optional.of(response));

            try {
                if (APPLICATION_GRAPHQL.equals(request.getContentType())) {
                    String query = CharStreams.toString(request.getReader());
                    doQuery(query, null, null, getSchemaProvider().getSchema(request), context, rootObject, request, response);
                } else if (request.getContentType() != null && request.getContentType().startsWith("multipart/form-data") && !request.getParts().isEmpty()) {
                    final Map<String, List<Part>> fileItems = request.getParts().stream()
                            .collect(Collectors.toMap(
                                    Part::getName,
                                    Collections::singletonList,
                                    (l1, l2) -> Stream.concat(l1.stream(), l2.stream()).collect(Collectors.toList())));

                    context.setFiles(Optional.of(fileItems));

                    if (fileItems.containsKey("graphql")) {
                        final Optional<Part> graphqlItem = getFileItem(fileItems, "graphql");
                        if (graphqlItem.isPresent()) {
                            InputStream inputStream = graphqlItem.get().getInputStream();

                            if (!inputStream.markSupported()) {
                                inputStream = new BufferedInputStream(inputStream);
                            }

                            if (isBatchedQuery(inputStream)) {
                                doBatchedQuery(getGraphQLRequestMapper().readValues(inputStream), getSchemaProvider().getSchema(request), context, rootObject, request, response);
                                return;
                            } else {
                                doQuery(getGraphQLRequestMapper().readValue(inputStream), getSchemaProvider().getSchema(request), context, rootObject, request, response);
                                return;
                            }
                        }
                    } else if (fileItems.containsKey("query")) {
                        final Optional<Part> queryItem = getFileItem(fileItems, "query");
                        if (queryItem.isPresent()) {
                            InputStream inputStream = queryItem.get().getInputStream();

                            if (!inputStream.markSupported()) {
                                inputStream = new BufferedInputStream(inputStream);
                            }

                            if (isBatchedQuery(inputStream)) {
                                doBatchedQuery(getGraphQLRequestMapper().readValues(inputStream), getSchemaProvider().getSchema(request), context, rootObject, request, response);
                                return;
                            } else {

                                String query = new String(ByteStreams.toByteArray(inputStream));

                                Map<String, Object> variables = null;
                                final Optional<Part> variablesItem = getFileItem(fileItems, "variables");
                                if (variablesItem.isPresent()) {
                                    variables = deserializeVariables(new String(ByteStreams.toByteArray(variablesItem.get().getInputStream())));
                                }

                                String operationName = null;
                                final Optional<Part> operationNameItem = getFileItem(fileItems, "operationName");
                                if (operationNameItem.isPresent()) {
                                    operationName = new String(ByteStreams.toByteArray(operationNameItem.get().getInputStream())).trim();
                                }

                                doQuery(query, operationName, variables, getSchemaProvider().getSchema(request), context, rootObject, request, response);
                                return;
                            }
                        }
                    }

                    response.setStatus(STATUS_BAD_REQUEST);
                    log.info("Bad POST multipart request: no part named \"graphql\" or \"query\"");
                } else {
                    handleNonMultipartRequest(request, response, context, rootObject);
                }
            } catch (Exception e) {
                log.info("Bad POST request: parsing failed", e);
                response.setStatus(STATUS_BAD_REQUEST);
            }
        };
    }

    private void handleNonMultipartRequest(HttpServletRequest request, HttpServletResponse response, GraphQLContext context, Object rootObject) throws Exception {
        // this is not a multipart request
        InputStream inputStream = request.getInputStream();

        if (!inputStream.markSupported()) {
            inputStream = new BufferedInputStream(inputStream);
        }

        if (isBatchedQuery(inputStream)) {
            doBatchedQuery(getGraphQLRequestMapper().readValues(inputStream), getSchemaProvider().getSchema(request), context, rootObject, request, response);
        } else {
            doQuery(getGraphQLRequestMapper().readValue(inputStream), getSchemaProvider().getSchema(request), context, rootObject, request, response);
        }
    }

    protected ObjectMapper getMapper() {
        return lazyObjectMapperBuilder.getMapper();
    }

    /**
     * Creates an {@link ObjectReader} for deserializing {@link GraphQLRequest}
     */
    private ObjectReader getGraphQLRequestMapper() {
        // Add object mapper to injection so VariablesDeserializer can access it...
        InjectableValues.Std injectableValues = new InjectableValues.Std();
        injectableValues.addValue(ObjectMapper.class, getMapper());

        return getMapper().reader(injectableValues).forType(GraphQLRequest.class);
    }

    public void addListener(GraphQLServletListener servletListener) {
        listeners.add(servletListener);
    }

    public void removeListener(GraphQLServletListener servletListener) {
        listeners.remove(servletListener);
    }

    @Override
    public String[] getQueries() {
        return getSchemaProvider().getSchema().getQueryType().getFieldDefinitions().stream().map(GraphQLFieldDefinition::getName).toArray(String[]::new);
    }

    @Override
    public String[] getMutations() {
        return getSchemaProvider().getSchema().getMutationType().getFieldDefinitions().stream().map(GraphQLFieldDefinition::getName).toArray(String[]::new);
    }

    @Override
    public String executeQuery(String query) {
        try {
            final ExecutionResult result = newGraphQL(getSchemaProvider().getSchema()).execute(new ExecutionInput(query, null, createContext(Optional.empty(), Optional.empty()), createRootObject(Optional.empty(), Optional.empty()), new HashMap<>()));
            return getMapper().writeValueAsString(createResultFromDataErrorsAndExtensions(result.getData(), result.getErrors(), result.getExtensions()));
        } catch (Exception e) {
            return e.getMessage();
        }
    }

    private void doRequest(HttpServletRequest request, HttpServletResponse response, HttpRequestHandler handler,AsyncContext asyncContext) {

        List<GraphQLServletListener.RequestCallback> requestCallbacks = runListeners(l -> l.onRequest(request, response));

        try {
            handler.handle(request, response);
            runCallbacks(requestCallbacks, c -> c.onSuccess(request, response));
        } catch (Throwable t) {
            response.setStatus(500);
            log.error("Error executing GraphQL request!", t);
            runCallbacks(requestCallbacks, c -> c.onError(request, response, t));
        } finally {
            runCallbacks(requestCallbacks, c -> c.onFinally(request, response));
            if(asyncContext !=null)
            	asyncContext.complete();
        }
    }

	@Override
	protected void doGet(HttpServletRequest req, HttpServletResponse resp) throws ServletException, IOException {
		if (asyncServletMode) {
			AsyncContext asyncContext = req.startAsync();
			HttpServletRequest request = (HttpServletRequest) asyncContext.getRequest();
			HttpServletResponse response = (HttpServletResponse) asyncContext.getResponse();
			new Thread(() -> doRequest(request, response, getHandler, asyncContext)).start();
		} else {
			doRequest(req, resp, getHandler, null);
		}
	}

    @Override
    protected void doPost(HttpServletRequest req, HttpServletResponse resp) throws ServletException, IOException {
    	if (asyncServletMode) {
			AsyncContext asyncContext = req.startAsync();
			HttpServletRequest request = (HttpServletRequest) asyncContext.getRequest();
			HttpServletResponse response = (HttpServletResponse) asyncContext.getResponse();
			new Thread(() -> doRequest(request, response, getHandler, asyncContext)).start();
		} else {
			doRequest(req, resp, postHandler, null);
		}
    }

    private Optional<Part> getFileItem(Map<String, List<Part>> fileItems, String name) {
        return Optional.ofNullable(fileItems.get(name)).filter(list -> !list.isEmpty()).map(list -> list.get(0));
    }

    private GraphQL newGraphQL(GraphQLSchema schema) {
        ExecutionStrategyProvider executionStrategyProvider = getExecutionStrategyProvider();
        return GraphQL.newGraphQL(schema)
                .queryExecutionStrategy(executionStrategyProvider.getQueryExecutionStrategy())
                .mutationExecutionStrategy(executionStrategyProvider.getMutationExecutionStrategy())
                .subscriptionExecutionStrategy(executionStrategyProvider.getSubscriptionExecutionStrategy())
                .instrumentation(getInstrumentation())
                .preparsedDocumentProvider(getPreparsedDocumentProvider())
                .build();
    }

    private void doQuery(GraphQLRequest graphQLRequest, GraphQLSchema schema, GraphQLContext context, Object rootObject, HttpServletRequest httpReq, HttpServletResponse httpRes) throws Exception {
        doQuery(graphQLRequest.getQuery(), graphQLRequest.getOperationName(), graphQLRequest.getVariables(), schema, context, rootObject, httpReq, httpRes);
    }

    private void doQuery(String query, String operationName, Map<String, Object> variables, GraphQLSchema schema, GraphQLContext context, Object rootObject, HttpServletRequest req, HttpServletResponse resp) throws Exception {
        query(query, operationName, variables, schema, context, rootObject, (r) -> {
            resp.setContentType(APPLICATION_JSON_UTF8);
            resp.setStatus(r.getStatus());
            resp.getWriter().write(r.getResponse());
        });
    }

    private void doBatchedQuery(Iterator<GraphQLRequest> graphQLRequests, GraphQLSchema schema, GraphQLContext context, Object rootObject, HttpServletRequest req, HttpServletResponse resp) throws Exception {
        resp.setContentType(APPLICATION_JSON_UTF8);
        resp.setStatus(STATUS_OK);

        Writer respWriter = resp.getWriter();
        respWriter.write('[');
        while (graphQLRequests.hasNext()) {
            GraphQLRequest graphQLRequest = graphQLRequests.next();
            query(graphQLRequest.getQuery(), graphQLRequest.getOperationName(), graphQLRequest.getVariables(), schema, context, rootObject, (r) -> respWriter.write(r.getResponse()));
            if (graphQLRequests.hasNext()) {
                respWriter.write(',');
            }
        }
        respWriter.write(']');
    }

    private void query(String query, String operationName, Map<String, Object> variables, GraphQLSchema schema, GraphQLContext context, Object rootObject, GraphQLResponseHandler responseHandler) throws Exception {
        if (operationName != null && operationName.isEmpty()) {
            query(query, null, variables, schema, context, rootObject, responseHandler);
        } else if (Subject.getSubject(AccessController.getContext()) == null && context.getSubject().isPresent()) {
            Subject.doAs(context.getSubject().get(), (PrivilegedAction<Void>) () -> {
                try {
                    query(query, operationName, variables, schema, context, rootObject, responseHandler);
                } catch (Exception e) {
                    throw new RuntimeException(e);
                }
                return null;
            });
        } else {
            List<GraphQLServletListener.OperationCallback> operationCallbacks = runListeners(l -> l.onOperation(context, operationName, query, variables));

            final ExecutionResult executionResult = newGraphQL(schema).execute(new ExecutionInput(query, operationName, context, rootObject, variables));
            final List<GraphQLError> errors = executionResult.getErrors();
            final Object data = executionResult.getData();
            final Object extensions = executionResult.getExtensions();

            final String response = getMapper().writeValueAsString(createResultFromDataErrorsAndExtensions(data, errors, extensions));

            GraphQLResponse graphQLResponse = new GraphQLResponse();
            graphQLResponse.setStatus(STATUS_OK);
            graphQLResponse.setResponse(response);
            responseHandler.handle(graphQLResponse);

            if (getGraphQLErrorHandler().errorsPresent(errors)) {
                runCallbacks(operationCallbacks, c -> c.onError(context, operationName, query, variables, data, errors, extensions));
            } else {
                runCallbacks(operationCallbacks, c -> c.onSuccess(context, operationName, query, variables, data, extensions));
            }

            runCallbacks(operationCallbacks, c -> c.onFinally(context, operationName, query, variables, data, extensions));
        }
    }

    private Map<String, Object> createResultFromDataErrorsAndExtensions(Object data, List<GraphQLError> errors, Object extensions) {

        final Map<String, Object> result = new LinkedHashMap<>();
        result.put("data", data);

        if (getGraphQLErrorHandler().errorsPresent(errors)) {
            result.put("errors", getGraphQLErrorHandler().processErrors(errors));
        }

        if (extensions != null) {
            result.put("extensions", extensions);
        }

        return result;
    }

    private <R> List<R> runListeners(Function<? super GraphQLServletListener, R> action) {
        if (listeners == null) {
            return Collections.emptyList();
        }

        return listeners.stream()
                .map(listener -> {
                    try {
                        return action.apply(listener);
                    } catch (Throwable t) {
                        log.error("Error running listener: {}", listener, t);
                        return null;
                    }
                })
                .filter(Objects::nonNull)
                .collect(Collectors.toList());
    }

    private <T> void runCallbacks(List<T> callbacks, Consumer<T> action) {
        callbacks.forEach(callback -> {
            try {
                action.accept(callback);
            } catch (Throwable t) {
                log.error("Error running callback: {}", callback, t);
            }
        });
    }

    protected static class VariablesDeserializer extends JsonDeserializer<Map<String, Object>> {

        @Override
        public Map<String, Object> deserialize(JsonParser p, DeserializationContext ctxt) throws IOException {
            return deserializeVariablesObject(p.readValueAs(Object.class), (ObjectMapper) ctxt.findInjectableValue(ObjectMapper.class.getName(), null, null));
        }
    }

    private Map<String, Object> deserializeVariables(String variables) {
        try {
            return deserializeVariablesObject(getMapper().readValue(variables, Object.class), getMapper());
        } catch (IOException e) {
            throw new RuntimeException(e);
        }
    }

    private static Map<String, Object> deserializeVariablesObject(Object variables, ObjectMapper mapper) {
        if (variables instanceof Map) {
            @SuppressWarnings("unchecked")
            Map<String, Object> genericVariables = (Map<String, Object>) variables;
            return genericVariables;
        } else if (variables instanceof String) {
            try {
                return mapper.readValue((String) variables, new TypeReference<Map<String, Object>>() {
                });
            } catch (IOException e) {
                throw new RuntimeException(e);
            }
        } else {
            throw new RuntimeException("variables should be either an object or a string");
        }
    }

    private boolean isBatchedQuery(InputStream inputStream) throws IOException {
        if (inputStream == null) {
            return false;
        }

        final int BUFFER_LENGTH = 128;
        ByteArrayOutputStream result = new ByteArrayOutputStream();
        byte[] buffer = new byte[BUFFER_LENGTH];
        int length;

        inputStream.mark(BUFFER_LENGTH);
        while ((length = inputStream.read(buffer)) != -1) {
            result.write(buffer, 0, length);
            String chunk = result.toString();
            Boolean isArrayStart = isArrayStart(chunk);
            if (isArrayStart != null) {
                inputStream.reset();
                return isArrayStart;
            }
        }

        inputStream.reset();
        return false;
    }

    private boolean isBatchedQuery(String query) {
        if (query == null) {
            return false;
        }

        Boolean isArrayStart = isArrayStart(query);
        return isArrayStart != null && isArrayStart;
    }

    // return true if the first non whitespace character is the beginning of an array
    private Boolean isArrayStart(String s) {
        for (int i = 0; i < s.length(); i++) {
            char ch = s.charAt(i);
            if (!Character.isWhitespace(ch)) {
                return ch == '[';
            }
        }

        return null;
    }

    @JsonIgnoreProperties(ignoreUnknown = true)
    protected static class GraphQLRequest {
        private String query;
        @JsonDeserialize(using = GraphQLServlet.VariablesDeserializer.class)
        private Map<String, Object> variables = new HashMap<>();
        private String operationName;

        public String getQuery() {
            return query;
        }

        public void setQuery(String query) {
            this.query = query;
        }

        public Map<String, Object> getVariables() {
            return variables;
        }

        public void setVariables(Map<String, Object> variables) {
            this.variables = variables;
        }

        public String getOperationName() {
            return operationName;
        }

        public void setOperationName(String operationName) {
            this.operationName = operationName;
        }
    }

    @JsonIgnoreProperties(ignoreUnknown = true)
    protected static class GraphQLResponse {
        private int status;
        private String response;

        public int getStatus() {
            return status;
        }

        public void setStatus(int status) {
            this.status = status;
        }

        public String getResponse() {
            return response;
        }

        public void setResponse(String response) {
            this.response = response;
        }
    }

    protected interface HttpRequestHandler extends BiConsumer<HttpServletRequest, HttpServletResponse> {
        @Override
        default void accept(HttpServletRequest request, HttpServletResponse response) {
            try {
                handle(request, response);
            } catch (Exception e) {
                throw new RuntimeException(e);
            }
        }

        void handle(HttpServletRequest request, HttpServletResponse response) throws Exception;
    }

    protected interface GraphQLResponseHandler extends Consumer<GraphQLResponse> {
        @Override
        default void accept(GraphQLResponse response) {
            try {
                handle(response);
            } catch (Exception e) {
                throw new RuntimeException(e);
            }
        }

        void handle(GraphQLResponse r) throws Exception;
    }
}<|MERGE_RESOLUTION|>--- conflicted
+++ resolved
@@ -72,24 +72,14 @@
     private final boolean asyncServletMode;
 
     public GraphQLServlet() {
-<<<<<<< HEAD
-        this(null, null, null,false);
-    }
-
-    public GraphQLServlet(ObjectMapperConfigurer objectMapperConfigurer, List<GraphQLServletListener> listeners, FileItemFactory fileItemFactory, boolean asyncServletMode) {
+        this(null, null, false);
+    }
+
+    public GraphQLServlet(ObjectMapperConfigurer objectMapperConfigurer, List<GraphQLServletListener> listeners, boolean asyncServletMode) {
         this.lazyObjectMapperBuilder = new LazyObjectMapperBuilder(objectMapperConfigurer != null ? objectMapperConfigurer : new DefaultObjectMapperConfigurer());
         this.listeners = listeners != null ? new ArrayList<>(listeners) : new ArrayList<>();
-        this.fileUpload = new ServletFileUpload(fileItemFactory != null ? fileItemFactory : new DiskFileItemFactory());
-        this.asyncServletMode=asyncServletMode;
-=======
-        this(null, null);
-    }
-
-    public GraphQLServlet(ObjectMapperConfigurer objectMapperConfigurer, List<GraphQLServletListener> listeners) {
-        this.lazyObjectMapperBuilder = new LazyObjectMapperBuilder(objectMapperConfigurer != null ? objectMapperConfigurer : new DefaultObjectMapperConfigurer());
-        this.listeners = listeners != null ? new ArrayList<>(listeners) : new ArrayList<>();
-
->>>>>>> 838c6b4e
+        this.asyncServletMode = asyncServletMode;
+
         this.getHandler = (request, response) -> {
             final GraphQLContext context = createContext(Optional.of(request), Optional.of(response));
             final Object rootObject = createRootObject(Optional.of(request), Optional.of(response));
@@ -296,13 +286,13 @@
     @Override
     protected void doPost(HttpServletRequest req, HttpServletResponse resp) throws ServletException, IOException {
     	if (asyncServletMode) {
-			AsyncContext asyncContext = req.startAsync();
-			HttpServletRequest request = (HttpServletRequest) asyncContext.getRequest();
-			HttpServletResponse response = (HttpServletResponse) asyncContext.getResponse();
-			new Thread(() -> doRequest(request, response, getHandler, asyncContext)).start();
-		} else {
-			doRequest(req, resp, postHandler, null);
-		}
+			  AsyncContext asyncContext = req.startAsync();
+			  HttpServletRequest request = (HttpServletRequest) asyncContext.getRequest();
+			  HttpServletResponse response = (HttpServletResponse) asyncContext.getResponse();
+			  new Thread(() -> doRequest(request, response, postHandler, asyncContext)).start();
+		  } else {
+			  doRequest(req, resp, postHandler, null);
+		  }
     }
 
     private Optional<Part> getFileItem(Map<String, List<Part>> fileItems, String name) {
