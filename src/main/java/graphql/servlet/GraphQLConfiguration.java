package graphql.servlet;

import graphql.schema.GraphQLSchema;
import graphql.servlet.internal.GraphQLThreadFactory;

import java.util.ArrayList;
import java.util.List;
import java.util.concurrent.Executor;
import java.util.concurrent.Executors;

public class GraphQLConfiguration {

    private GraphQLInvocationInputFactory invocationInputFactory;
    private GraphQLQueryInvoker queryInvoker;
    private GraphQLObjectMapper objectMapper;
    private List<GraphQLServletListener> listeners;
    private boolean asyncServletModeEnabled;
<<<<<<< HEAD
    private Executor asyncExecutor;
=======
    private long subscriptionTimeout;
>>>>>>> 673e9eb8

    public static GraphQLConfiguration.Builder with(GraphQLSchema schema) {
        return with(new DefaultGraphQLSchemaProvider(schema));
    }

    public static GraphQLConfiguration.Builder with(GraphQLSchemaProvider schemaProvider) {
        return new Builder(GraphQLInvocationInputFactory.newBuilder(schemaProvider));
    }

    public static GraphQLConfiguration.Builder with(GraphQLInvocationInputFactory invocationInputFactory) {
        return new Builder(invocationInputFactory);
    }

<<<<<<< HEAD
    private GraphQLConfiguration(GraphQLInvocationInputFactory invocationInputFactory, GraphQLQueryInvoker queryInvoker, GraphQLObjectMapper objectMapper, List<GraphQLServletListener> listeners, boolean asyncServletModeEnabled, Executor asyncExecutor) {
=======
    private GraphQLConfiguration(GraphQLInvocationInputFactory invocationInputFactory, GraphQLQueryInvoker queryInvoker, GraphQLObjectMapper objectMapper, List<GraphQLServletListener> listeners, boolean asyncServletModeEnabled, long subscriptionTimeout) {
>>>>>>> 673e9eb8
        this.invocationInputFactory = invocationInputFactory;
        this.queryInvoker = queryInvoker;
        this.objectMapper = objectMapper;
        this.listeners = listeners;
        this.asyncServletModeEnabled = asyncServletModeEnabled;
<<<<<<< HEAD
        this.asyncExecutor = asyncExecutor;
=======
        this.subscriptionTimeout = subscriptionTimeout;
>>>>>>> 673e9eb8
    }

    public GraphQLInvocationInputFactory getInvocationInputFactory() {
        return invocationInputFactory;
    }

    public GraphQLQueryInvoker getQueryInvoker() {
        return queryInvoker;
    }

    public GraphQLObjectMapper getObjectMapper() {
        return objectMapper;
    }

    public List<GraphQLServletListener> getListeners() {
        return new ArrayList<>(listeners);
    }

    public boolean isAsyncServletModeEnabled() {
        return asyncServletModeEnabled;
    }

    public Executor getAsyncExecutor() {
        return asyncExecutor;
    }

    public void add(GraphQLServletListener listener) {
        listeners.add(listener);
    }

    public boolean remove(GraphQLServletListener listener) {
        return listeners.remove(listener);
    }

    public long getSubscriptionTimeout() {
        return subscriptionTimeout;
    }

    public static class Builder {

        private GraphQLInvocationInputFactory.Builder invocationInputFactoryBuilder;
        private GraphQLInvocationInputFactory invocationInputFactory;
        private GraphQLQueryInvoker queryInvoker = GraphQLQueryInvoker.newBuilder().build();
        private GraphQLObjectMapper objectMapper = GraphQLObjectMapper.newBuilder().build();
        private List<GraphQLServletListener> listeners = new ArrayList<>();
        private boolean asyncServletModeEnabled = false;
<<<<<<< HEAD
        private Executor asyncExecutor = Executors.newCachedThreadPool(new GraphQLThreadFactory());
=======
        private long subscriptionTimeout = 0;
>>>>>>> 673e9eb8

        private Builder(GraphQLInvocationInputFactory.Builder invocationInputFactoryBuilder) {
            this.invocationInputFactoryBuilder = invocationInputFactoryBuilder;
        }

        private Builder(GraphQLInvocationInputFactory invocationInputFactory) {
            this.invocationInputFactory = invocationInputFactory;
        }

        public Builder with(GraphQLQueryInvoker queryInvoker) {
            if (queryInvoker != null) {
                this.queryInvoker = queryInvoker;
            }
            return this;
        }

        public Builder with(GraphQLObjectMapper objectMapper) {
            if (objectMapper != null) {
                this.objectMapper = objectMapper;
            }
            return this;
        }

        public Builder with(List<GraphQLServletListener> listeners) {
            if (listeners != null) {
                this.listeners = listeners;
            }
            return this;
        }

        public Builder with(boolean asyncServletModeEnabled) {
            this.asyncServletModeEnabled = asyncServletModeEnabled;
            return this;
        }

        public Builder with(Executor asyncExecutor) {
            if (asyncExecutor != null) {
            	this.asyncExecutor = asyncExecutor;
            }
            return this;
        }

        public Builder with(GraphQLContextBuilder contextBuilder) {
            this.invocationInputFactoryBuilder.withGraphQLContextBuilder(contextBuilder);
            return this;
        }

        public Builder with(GraphQLRootObjectBuilder rootObjectBuilder) {
            this.invocationInputFactoryBuilder.withGraphQLRootObjectBuilder(rootObjectBuilder);
            return this;
        }

        public Builder with(long subscriptionTimeout) {
            this.subscriptionTimeout = subscriptionTimeout;
            return this;
        }

        public GraphQLConfiguration build() {
            return new GraphQLConfiguration(
                    this.invocationInputFactory != null ? this.invocationInputFactory : invocationInputFactoryBuilder.build(),
                    queryInvoker,
                    objectMapper,
                    listeners,
                    asyncServletModeEnabled,
<<<<<<< HEAD
                    asyncExecutor
=======
                    subscriptionTimeout
>>>>>>> 673e9eb8
            );
        }

    }

}<|MERGE_RESOLUTION|>--- conflicted
+++ resolved
@@ -15,11 +15,8 @@
     private GraphQLObjectMapper objectMapper;
     private List<GraphQLServletListener> listeners;
     private boolean asyncServletModeEnabled;
-<<<<<<< HEAD
     private Executor asyncExecutor;
-=======
     private long subscriptionTimeout;
->>>>>>> 673e9eb8
 
     public static GraphQLConfiguration.Builder with(GraphQLSchema schema) {
         return with(new DefaultGraphQLSchemaProvider(schema));
@@ -33,21 +30,14 @@
         return new Builder(invocationInputFactory);
     }
 
-<<<<<<< HEAD
-    private GraphQLConfiguration(GraphQLInvocationInputFactory invocationInputFactory, GraphQLQueryInvoker queryInvoker, GraphQLObjectMapper objectMapper, List<GraphQLServletListener> listeners, boolean asyncServletModeEnabled, Executor asyncExecutor) {
-=======
-    private GraphQLConfiguration(GraphQLInvocationInputFactory invocationInputFactory, GraphQLQueryInvoker queryInvoker, GraphQLObjectMapper objectMapper, List<GraphQLServletListener> listeners, boolean asyncServletModeEnabled, long subscriptionTimeout) {
->>>>>>> 673e9eb8
+    private GraphQLConfiguration(GraphQLInvocationInputFactory invocationInputFactory, GraphQLQueryInvoker queryInvoker, GraphQLObjectMapper objectMapper, List<GraphQLServletListener> listeners, boolean asyncServletModeEnabled, Executor asyncExecutor, , long subscriptionTimeout) {
         this.invocationInputFactory = invocationInputFactory;
         this.queryInvoker = queryInvoker;
         this.objectMapper = objectMapper;
         this.listeners = listeners;
         this.asyncServletModeEnabled = asyncServletModeEnabled;
-<<<<<<< HEAD
         this.asyncExecutor = asyncExecutor;
-=======
         this.subscriptionTimeout = subscriptionTimeout;
->>>>>>> 673e9eb8
     }
 
     public GraphQLInvocationInputFactory getInvocationInputFactory() {
@@ -94,11 +84,8 @@
         private GraphQLObjectMapper objectMapper = GraphQLObjectMapper.newBuilder().build();
         private List<GraphQLServletListener> listeners = new ArrayList<>();
         private boolean asyncServletModeEnabled = false;
-<<<<<<< HEAD
         private Executor asyncExecutor = Executors.newCachedThreadPool(new GraphQLThreadFactory());
-=======
         private long subscriptionTimeout = 0;
->>>>>>> 673e9eb8
 
         private Builder(GraphQLInvocationInputFactory.Builder invocationInputFactoryBuilder) {
             this.invocationInputFactoryBuilder = invocationInputFactoryBuilder;
@@ -163,11 +150,8 @@
                     objectMapper,
                     listeners,
                     asyncServletModeEnabled,
-<<<<<<< HEAD
-                    asyncExecutor
-=======
+                    asyncExecutor,
                     subscriptionTimeout
->>>>>>> 673e9eb8
             );
         }
 
