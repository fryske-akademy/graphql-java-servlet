buildscript {
    repositories {
        jcenter()
        mavenCentral()
    }
    dependencies {
        classpath 'biz.aQute.bnd:biz.aQute.bnd.gradle:3.1.0'
    }
}
plugins {
    id "com.jfrog.bintray" version "1.6"
    id 'net.researchgate.release' version '2.3.4'
}

apply plugin: 'java'
sourceCompatibility = '1.8'
targetCompatibility = '1.8'

// Tests
apply plugin: 'groovy'

repositories {
    mavenLocal()
    mavenCentral()
}

configurations.all {
    exclude group:"org.projectlombok", module: "lombok"
}

dependencies {
    compile 'org.slf4j:slf4j-api:1.7.21'

    // Useful utilities
    compile 'com.google.guava:guava:20.0'

    // Unit testing
    testCompile "org.codehaus.groovy:groovy-all:2.4.1"
    testCompile "org.spockframework:spock-core:1.1-groovy-2.4-rc-3"
    testRuntime "cglib:cglib-nodep:3.2.4"
    testRuntime "org.objenesis:objenesis:2.5.1"
    testCompile 'org.slf4j:slf4j-simple:1.7.24'
    testCompile 'org.springframework:spring-test:4.3.7.RELEASE' // MockHttpServletRequest, MockHttpServletResponse
    testRuntime 'org.springframework:spring-web:4.3.7.RELEASE'

    // OSGi
    compileOnly 'org.osgi:org.osgi.core:6.0.0'
    compileOnly 'org.osgi:org.osgi.service.cm:1.5.0'
    compileOnly 'org.osgi:org.osgi.service.component:1.3.0'
    compileOnly 'biz.aQute.bnd:biz.aQute.bndlib:3.1.0'

    // Servlet
<<<<<<< HEAD
    compile 'javax.servlet:javax.servlet-api:4.0.0'
    compile 'javax.websocket:javax.websocket-api:1.1'

    // Multipart support
    compile 'commons-fileupload:commons-fileupload:1.3.1'
=======
    compile 'javax.servlet:javax.servlet-api:3.0.1'
>>>>>>> f8b68e06

    // GraphQL
    compile 'com.graphql-java:graphql-java:9.2'

    testCompile 'io.github.graphql-java:graphql-java-annotations:5.2'

    // JSON
    compile 'com.fasterxml.jackson.core:jackson-core:2.8.11'
    compile 'com.fasterxml.jackson.core:jackson-annotations:2.8.11'
    compile 'com.fasterxml.jackson.core:jackson-databind:2.8.11'
    compile 'com.fasterxml.jackson.datatype:jackson-datatype-jdk8:2.8.11'
}

apply plugin: 'osgi'
apply plugin: 'java-library-distribution'
apply plugin: 'biz.aQute.bnd.builder'
apply plugin: 'com.jfrog.bintray'
apply plugin: 'maven-publish'
apply plugin: 'idea'
apply plugin: 'maven'

jar {
    manifest {
        instruction 'Require-Capability', 'osgi.extender'
    }
}

// custom tasks for creating source/javadoc jars
task sourcesJar(type: Jar, dependsOn: classes) {
    classifier = 'sources'
    from sourceSets.main.allSource
}

task javadocJar(type: Jar, dependsOn: javadoc) {
    classifier = 'javadoc'
    from javadoc.destinationDir
}

publishing {
    publications {
        maven(MavenPublication) {
            from components.java
            groupId 'com.graphql-java'
            artifactId project.name
            version project.version

            artifact sourcesJar
            artifact javadocJar

            pom.withXml {
                asNode().children().last() + {
                    resolveStrategy = Closure.DELEGATE_FIRST
                    name 'graphql-java-servlet'
                    description 'relay.js-compatible GraphQL servlet'
                    url 'https://github.com/graphql-java/graphql-java-servlet'
                    inceptionYear '2016'

                    scm {
                        url 'https://github.com/graphql-java/graphql-java-servlet'
                        connection 'scm:https://yrashk@github.com/graphql-java/graphql-java-servlet.git'
                        developerConnection 'scm:git://github.com/graphql-java/graphql-java-servlet.git'
                    }

                    licenses {
                        license {
                            name 'The Apache Software License, Version 2.0'
                            url 'http://www.apache.org/licenses/LICENSE-2.0.txt'
                            distribution 'repo'
                        }
                    }

                    developers {
                        developer {
                            id 'yrashk'
                            name 'Yurii Rashkovskii'
                            email 'yrashk@gmail.com'
                        }
                        developer {
                            id 'apottere'
                            name 'Andrew Potter'
                            email 'apottere@gmail.com'
                        }
                    }
                }
                // https://discuss.gradle.org/t/maven-publish-plugin-generated-pom-making-dependency-scope-runtime/7494/10
                asNode().dependencies.'*'.findAll() {
                    it.scope.text() == 'runtime' && project.configurations.compile.allDependencies.find { dep ->
                        dep.name == it.artifactId.text()
                    }
                }.each { it.scope*.value = 'compile'}
            }
        }
    }
}

release {
    tagTemplate = 'v${version}'
    failOnPublishNeeded = false
}

afterReleaseBuild.dependsOn bintrayUpload

bintray {
    user = System.getenv('BINTRAY_USER') ?: project.findProperty('BINTRAY_USER') ?: ''
    key = System.getenv('BINTRAY_KEY') ?: project.findProperty('BINTRAY_KEY') ?: ''
    publications = ['maven']
    publish = true
    pkg {
        repo = 'maven'
        name = project.name
        licenses = ['Apache-2.0']
        vcsUrl = 'https://github.com/graphql-java/graphql-java-servlet'
        version {
            name = project.version
        }
    }
}

idea {
    project {
        languageLevel = '1.8'
        vcs = 'Git'
    }
}<|MERGE_RESOLUTION|>--- conflicted
+++ resolved
@@ -50,15 +50,8 @@
     compileOnly 'biz.aQute.bnd:biz.aQute.bndlib:3.1.0'
 
     // Servlet
-<<<<<<< HEAD
     compile 'javax.servlet:javax.servlet-api:4.0.0'
     compile 'javax.websocket:javax.websocket-api:1.1'
-
-    // Multipart support
-    compile 'commons-fileupload:commons-fileupload:1.3.1'
-=======
-    compile 'javax.servlet:javax.servlet-api:3.0.1'
->>>>>>> f8b68e06
 
     // GraphQL
     compile 'com.graphql-java:graphql-java:9.2'
